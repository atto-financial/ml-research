--- conflicted
+++ resolved
@@ -26,10 +26,6 @@
 logger = logging.getLogger(__name__)
 
 def run_data_pipeline() -> Optional[pd.DataFrame]:
-<<<<<<< HEAD
-=======
-    
->>>>>>> 47514e91
     pipeline = [
         ("load", data_loading_fsk_v1, "Failed to load data"),
         ("clean", data_cleaning_fsk_v1, "Failed to clean data"),
@@ -49,14 +45,8 @@
             return None
     return raw_dat
 
-<<<<<<< HEAD
 def preprocess_and_select_features(data: pd.DataFrame, config: ModelConfig) -> Tuple[Optional[pd.DataFrame], Optional[StandardScaler], List[str]]:
     try:
-=======
-def preprocess_and_select_features(data: pd.DataFrame) -> Tuple[Optional[pd.DataFrame], Optional[StandardScaler], List[str]]:
-    try:
-        
->>>>>>> 47514e91
         scale_clean_engineer_dat, scaler = data_preprocessing(data)
         if not validate_data(scale_clean_engineer_dat, "Preprocessed data") or scaler is None:
             logger.error("Preprocessing failed or scaler is None")
@@ -69,14 +59,9 @@
         if not validate_data(corr_dat, "Correlation data"):
             logger.error("Failed to compute correlations")
             return None, None, []
-<<<<<<< HEAD
 
         selected_features = validate_features(select_top_features(
             corr_dat, config), scale_clean_engineer_dat, "Selected features")
-=======
-        
-        selected_features = validate_features(select_top_features(corr_dat, n=10), scale_clean_engineer_dat, "Selected features")
->>>>>>> 47514e91
         if not selected_features:
             logger.error("No features selected")
             return None, None, []
@@ -86,11 +71,7 @@
         logger.error(f"Error in preprocessing and feature selection: {str(e)}")
         return None, None, []
 
-<<<<<<< HEAD
 def train_and_evaluate_model(data: pd.DataFrame, features: List[str], config: ModelConfig) -> Tuple[Optional[RandomForestClassifier], Optional[Dict], List[str]]:
-=======
-def train_and_evaluate_model(data: pd.DataFrame, features: List[str]) -> Tuple[Optional[RandomForestClassifier], Optional[Dict], List[str]]:
->>>>>>> 47514e91
     try:
         model, metrics = train_model(data, features, config)
         if model is None or metrics is None:
@@ -107,18 +88,10 @@
         logger.error(f"Error in model training: {str(e)}")
         return None, None, []
 
-<<<<<<< HEAD
 def get_scaler_instructions(artifact_info: Dict, final_features: List[str], package_versions: Dict, decision_threshold: float) -> str:
     if not artifact_info['scaler_path']:
         return "No scaler saved (model performance not improved)."
 
-=======
-def get_scaler_instructions(artifact_info: Dict, final_features: List[str], package_versions: Dict) -> str:
-   
-    if not artifact_info['scaler_path']:
-        return "No scaler saved (cv_roc_auc not improved)."
-    
->>>>>>> 47514e91
     return (
         f"To use the scaler for unsecured loan approval:\n"
         f"1. Install compatible package versions:\n"
@@ -149,10 +122,12 @@
             app_label = request_body.get("application_label")
             if not app_label:
                 logger.error(f"Missing application_label in request: {request_body}")
+                logger.error(f"Missing application_label in request: {request_body}")
                 return jsonify({"msg": "application_label is required"}), 400
 
             answers = request_body.get("answers")
             if not answers or not isinstance(answers, dict):
+                logger.error(f"Invalid or missing answers in request: {request_body}")
                 logger.error(f"Invalid or missing answers in request: {request_body}")
                 return jsonify({"msg": "answers is required and must be a dictionary"}), 400
 
@@ -177,7 +152,6 @@
             
             
             elif app_label == "rdf50_m1.0_fsk_f2.0":
-<<<<<<< HEAD
                 results, status = fsk_answers_v2(
                     answers, model_path=model_path, scaler_path=scaler_path)
                 results['application_label'] = app_label
@@ -187,10 +161,6 @@
             elif app_label == "rdf50_m1.0_fk_f1.0":
                 results, status = fsk_answers_v2(
                     answers, model_path=model_path, scaler_path=scaler_path)
-=======
-                print(model_path, scaler_path)
-                results, status = fsk_answers_v2(answers, model_path=model_path, scaler_path=scaler_path)
->>>>>>> 47514e91
                 results['application_label'] = app_label
                 logger.info(f"Processed {app_label}: {results}")
                 return jsonify(results), status
@@ -220,25 +190,16 @@
                 return jsonify({"error": "Answers dictionary is empty"}), 400
 
             if application_label == "rdf50_m1.0_fsk_f1.0":
-<<<<<<< HEAD
                 results, status = fsk_answers_v1(
                     answers, model_path=model_path, scaler_path=scaler_path)
-=======
-                result, status = fsk_answers_v1(answers, model_path=model_path, scaler_path=scaler_path)
->>>>>>> 47514e91
             else:
                 logger.error(f"Unsupported application_label: {application_label}")
+                logger.error(f"Unsupported application_label: {application_label}")
                 return jsonify({"error": f"Unsupported application_label: {application_label}"}), 400
 
-<<<<<<< HEAD
             results['application_label'] = application_label
             logger.info(f"Prediction successful for application_label: {application_label}")
             return jsonify(results), status
-=======
-            result['application_label'] = application_label
-            logger.info(f"Prediction successful for application_label: {application_label}")
-            return jsonify(result), status
->>>>>>> 47514e91
         except Exception as e:
             logger.error(f"Error in /predict: {str(e)}", exc_info=True)
             return jsonify({"error": f"Internal Server Error: {str(e)}"}), 500
@@ -247,33 +208,21 @@
     def lucis():
         try:
             timestamp = datetime.now().strftime("%Y%m%d_%H%M%S")
-<<<<<<< HEAD
             
             config = ModelConfig()  
 
-=======
-            config = ModelConfig(scoring='roc_auc')  
-    
->>>>>>> 47514e91
             paths = setup_paths(timestamp)
             paths_ok, error_msg = ensure_paths(paths)
             if not paths_ok:
                 logger.error(f"Failed to create directories: {error_msg}")
                 return jsonify({"error": f"Failed to create directories: {error_msg}"}), 500
-<<<<<<< HEAD
 
             logger.info({"message": "Starting random forest pipeline", "timestamp": timestamp})
 
-=======
-            
-            logger.info({"message": "Starting random forest pipeline", "timestamp": timestamp})
-    
->>>>>>> 47514e91
             raw_dat = run_data_pipeline()
             if raw_dat is None:
                 logger.error("Data pipeline failed")
                 return jsonify({"error": "Data pipeline failed"}), 500
-<<<<<<< HEAD
 
             # required_features = ['xxx', 'xxx', 'xxx']  
             # missing_features = [f for f in required_features if f not in raw_dat.columns]
@@ -283,38 +232,23 @@
 
             scale_clean_engineer_dat, scaler, selected_features = preprocess_and_select_features(
                 raw_dat, config)
-=======
-  
-            scale_clean_engineer_dat, scaler, selected_features = preprocess_and_select_features(raw_dat)
->>>>>>> 47514e91
             if scale_clean_engineer_dat is None or scaler is None or not selected_features:
                 logger.error("Preprocessing or feature selection failed")
                 return jsonify({"error": "Preprocessing or feature selection failed"}), 500
             logger.info({"message": "Selected features", "features": selected_features})
-
-<<<<<<< HEAD
+            logger.info({"message": "Selected features", "features": selected_features})
+
             model, metrics, final_features = train_and_evaluate_model(
                 scale_clean_engineer_dat, selected_features, config)
-=======
-            model, metrics, final_features = train_and_evaluate_model(scale_clean_engineer_dat, selected_features)
->>>>>>> 47514e91
             if model is None or metrics is None:
                 logger.error("Failed to train random forest model")
                 return jsonify({"error": "Failed to train random forest model"}), 500
             logger.info({"message": "Final features Model selected", "features": final_features})
-<<<<<<< HEAD
 
             importance_df = features_importance(model, scale_clean_engineer_dat[final_features])
             if importance_df.empty:
                 logger.warning({"message": "Feature importance calculation returned empty DataFrame"})
 
-=======
-    
-            importance_df = features_importance(model, scale_clean_engineer_dat[final_features])
-            if importance_df.empty:
-                logger.warning({"message": "Feature importance calculation returned empty DataFrame"})
-    
->>>>>>> 47514e91
             metrics_summary = {
                 'cv_roc_auc': float(metrics.get('cross_validated_roc_auc', 0.0)),
                 'cv_accuracy': float(metrics.get('cross_validated_accuracy', 0.0)),
@@ -343,9 +277,9 @@
             for metric, value in metrics_summary.items():
                 if np.isnan(value) or value < 0.0:
                     logger.warning({"message": f"Invalid {metric}", "value": value})
+                    logger.warning({"message": f"Invalid {metric}", "value": value})
                     metrics_summary[metric] = 0.0
             logger.info({"message": "Training metrics", "metrics": metrics_summary})
-<<<<<<< HEAD
 
             valid_scoring_metrics = ['accuracy', 'precision', 'recall', 'f1', 'roc_auc']
             if config.scoring not in valid_scoring_metrics:
@@ -357,9 +291,6 @@
                 logger.error(f"Metric {scoring_key} not found in metrics_summary")
                 return jsonify({"error": f"Metric {scoring_key} not found in metrics"}), 500
 
-=======
-    
->>>>>>> 47514e91
             latest_metadata = load_latest_model_metadata(paths['model'][0])
             latest_cv_scoring = latest_metadata.get(scoring_key, 0.0)
             metadata_exists = bool(latest_metadata.get('model_path'))
@@ -393,15 +324,11 @@
                 'sklearn': sklearn.__version__,
                 'joblib': joblib.__version__
             }
-<<<<<<< HEAD
             scaler_instructions = get_scaler_instructions(
                 artifact_info, final_features, package_versions, config.decision_threshold)
 
-=======
-            scaler_instructions = get_scaler_instructions(artifact_info, final_features, package_versions)
-    
->>>>>>> 47514e91
             final_features_dict = [
+                {'feature': row['feature'], 'importance': float(row['importance'])}
                 {'feature': row['feature'], 'importance': float(row['importance'])}
                 for _, row in importance_df.iterrows()
             ]
@@ -451,11 +378,7 @@
                 '7.scaler_instructions': scaler_instructions,
                 '8.model_config': vars(config)
             }
-<<<<<<< HEAD
-
-=======
-    
->>>>>>> 47514e91
+
             logger.info({"message": "Training completed successfully", "response": response})
             return jsonify(response), 200
     
@@ -466,9 +389,5 @@
             logger.error({"message": "System Error in lucis", "error": str(e)})
             return jsonify({"error": f"System Error: {str(e)}"}), 500
         except Exception as e:
-<<<<<<< HEAD
             logger.error({"message": "Internal Server Error in lucis", "error": str(e)}, exc_info=True)
-=======
-            logger.error({"message": "Internal Server Error in lumen", "error": str(e)})
->>>>>>> 47514e91
             return jsonify({"error": f"Internal Server Error: {str(e)}"}), 500